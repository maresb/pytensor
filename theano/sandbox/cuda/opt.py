import sys
import theano
import numpy
from theano import scalar as scal
from theano import tensor, compile, gof
from theano.gof import local_optimizer, EquilibriumDB, SequenceDB, Optimizer, toolbox, DestroyHandler

from theano.sandbox.cuda.basic_ops import *
from theano.sandbox.cuda.type import CudaNdarrayType
<<<<<<< HEAD
from theano.sandbox.cuda.blas import gpu_dot22, gpu_dot22scalar, gpu_gemm_inplace, gpu_gemm_no_inplace, GpuConv
=======
from theano.sandbox.cuda.blas import (gpu_dot22, gpu_dot22scalar, gpu_gemm_inplace,
        gpu_gemm_no_inplace, GpuConv)
>>>>>>> 02c3d8c3
from theano.sandbox.cuda.blas import GpuDownsampleFactorMax, GpuDownsampleFactorMaxGrad
from theano.sandbox.cuda.nnet import (
        GpuCrossentropySoftmaxArgmax1HotWithBias,
        GpuCrossentropySoftmax1HotWithBiasDx,
        GpuSoftmax, GpuSoftmaxWithBias)
from theano.compile import optdb
#optdb.print_summary()  # this shows what is currently registered (in a so-far crude way...)

gpu_optimizer = EquilibriumDB()
gpu_cut_copies = EquilibriumDB()
gpu_seqopt = SequenceDB()
gpu_seqopt.register('gpu_local_optimizations', gpu_optimizer, 1, 'fast_run', 'inplace')
gpu_seqopt.register('gpu_cut_transfers', gpu_cut_copies, 2, 'fast_run', 'inplace')
optdb.register('gpu', gpu_seqopt, optdb.__position__.get('inplace_opt', 75) + 5)

def register_opt(*tags, **kwargs):
    def f(local_opt):
        name = (kwargs and kwargs.pop('name')) or local_opt.__name__
        gpu_optimizer.register(name, local_opt, 'fast_run', 'inplace', *tags)
        return local_opt
    return f

#register local_track_shape_i at this level too to make multi-level lift of shape work.
register_opt()(theano.tensor.opt.local_track_shape_i)

class InputToGpuOptimizer(Optimizer):
    """Transfert the input of a graph to the gpu if needed
    It should make this part of the optimizer faster we will will need only 1 pass on the env.
    """
    def __init__(self):
        Optimizer.__init__(self)

    def add_requirements(self, env):
        env.extend(toolbox.ReplaceValidate())
        env.extend(DestroyHandler())

    def apply(self, env):
        for input in env.inputs:
            if not isinstance(input.type, CudaNdarrayType):
                try:
                    new_input = host_from_gpu(gpu_from_host(input))

                    env.replace_validate(input, new_input, "To allow further optimisation to move Ops to gpu")
                except Exception, e:
                    #as we currently only support float32, this can fail. 
                    #Using try except make that we won't need 
                    pass

#we register it before all other gpu optimizer to be sure that the input are on the gpu.
gpu_seqopt.register('InputToGpuOptimizer', InputToGpuOptimizer(), 
                    0, 'fast_run', 'fast_compile', 'merge')#TODO: how to make it mandatory for gpu_seqopt?

@local_optimizer([])
def local_cut_gpu_host_gpu(node):
    if tensor.opt.opt.check_chain(node, gpu_from_host, host_from_gpu):
        return [node.inputs[0].owner.inputs[0]]
    if tensor.opt.opt.check_chain(node, host_from_gpu, gpu_from_host):
        return [node.inputs[0].owner.inputs[0]]
    return False
gpu_cut_copies.register('cut_gpu_host_transfers', local_cut_gpu_host_gpu, 
        'fast_run', 'inplace', 'gpu')
gpu_cut_copies.register('cut_gpu_constant_transfers', tensor.opt.constant_folding, 
        'fast_run', 'gpu')
#register it into canonicalize to allow other optimization to work without
#botering with this useless pattern.
compile.optdb['canonicalize'].register('local_cut_gpu_host_gpu', local_cut_gpu_host_gpu, 'fast_run')

@register_opt()
@local_optimizer([])
def local_gpu_elemwise_0(node):
    """elemwise(..., host_from_gpu, ...) 
       -> host_from_gpu(elemwise(gpu_from_host, ..., gpu_from_host)
    """
    if isinstance(node.op, tensor.Elemwise):
        if numpy.any([i.owner and isinstance(i.owner.op, HostFromGpu) for i in node.inputs]):
            if numpy.all([o.type.dtype == 'float32' for o in node.outputs]):
                new_op = GpuElemwise(node.op.scalar_op, node.op.inplace_pattern)

                # case 1 - all inputs are already float32
                if numpy.all([i.type.dtype == 'float32' for i in node.inputs]):
                    #TODO: change this when fusion makes Elemwise with multiple outputs
                    return [host_from_gpu(new_op(*(gpu_from_host(i) for i in node.inputs)))]

                # THIS IS PROBABLY TRUE....
                # case 2 - it would still be ok if some inputs were upcast to float32
                #   first establish that float32 can store all inputs
                upcastable = set(['float32', 'int8', 'int16', 'uint8', 'uint16'])
                if numpy.all([i.type.dtype in upcastable for i in node.inputs]):
                    # second - establish that a new node with upcasted inputs has the same outputs
                    # types as the original node
                    casted = node.op.make_node(*[tensor.cast(i, 'float32') for i in node.inputs])
                    if [o.type for o in casted.outputs] == [o.type for o in node.outputs]:

                        new_inputs = [gpu_from_host(tensor.cast(i, 'float32')) for i in node.inputs]

                        return [host_from_gpu(new_op(*new_inputs))]

@register_opt()
@local_optimizer([])
def local_gpu_elemwise_1(node):
    """
    gpu_from_host(Elemwise)) -> GpuElemwise(gpu_from_host(...))
    """
    if node.op == gpu_from_host:
        host_i, = node.inputs
        if host_i.owner and isinstance(host_i.owner.op, tensor.Elemwise) and len(host_i.clients)==1:
            elemwise_node = host_i.owner
            new_op = GpuElemwise(elemwise_node.op.scalar_op, elemwise_node.op.inplace_pattern)
            return [new_op(*(gpu_from_host(i) for i in elemwise_node.inputs))]
    return False

@register_opt()
@local_optimizer([])
def local_gpu_dimshuffle_0(node):
    """
    dimshuffle(host_from_gpu()) -> host_from_gpu(gpu_dimshuffle)
    gpu_from_host(dimshuffle) -> gpu_dimshuffle(gpu_from_host)
    """
    if isinstance(node.op, tensor.DimShuffle):
        input, = node.inputs
        if input.owner and isinstance(input.owner.op, HostFromGpu):
            # move the add to a GpuAdd
            new_op = GpuDimShuffle(node.op.input_broadcastable, 
                    node.op.new_order)
            if node.op.inplace:
                return [host_from_gpu(new_op(gpu_from_host(input)))]
            else:
                return [host_from_gpu(new_op(gpu_from_host(tensor.tensor_copy(input))))]
    if node.op == gpu_from_host:
        host_input = node.inputs[0]
        if host_input.owner and isinstance(host_input.owner.op, tensor.DimShuffle):
            dimshuffle_node = host_input.owner
            new_op = GpuDimShuffle(dimshuffle_node.op.input_broadcastable, 
                    dimshuffle_node.op.new_order)
            return [new_op(gpu_from_host(dimshuffle_node.inputs[0]))]
    return False

@register_opt()
@local_optimizer([])
def local_gpu_dot22(node):
    """
    gpu_from_host(dot22) -> gpudot(gpu_from_host)

    dot(host_from_gpu) -> host_from_gpu(gpudot22)
    """
    if node.op == gpu_from_host:
        host_input = node.inputs[0]
        if host_input.owner and host_input.owner.op == tensor.blas._dot22:
            x, y = host_input.owner.inputs
            return [gpu_dot22(gpu_from_host(x), gpu_from_host(y))]
    if node.op == tensor.blas._dot22:
        if numpy.any([(i.owner and i.owner.op == host_from_gpu) for i in node.inputs]):
            x, y = node.inputs
            return [host_from_gpu(gpu_dot22(gpu_from_host(x), gpu_from_host(y)))]
    return False

@register_opt()
@local_optimizer([])
def local_gpu_dot22scalar(node):
    """
    gpu_from_host(dot22scalar) -> gpudot(gpu_from_host)

    dot(host_from_gpu) -> host_from_gpu(gpudot22scalar)
    """
    if node.op == gpu_from_host:
        host_input = node.inputs[0]
        if host_input.owner and host_input.owner.op == tensor.blas._dot22scalar:
            x, y, scalar = host_input.owner.inputs
            return [gpu_dot22scalar(gpu_from_host(x), gpu_from_host(y), tensor.blas._as_scalar(scalar))]
    if node.op == tensor.blas._dot22scalar:
        if numpy.any([(i.owner and i.owner.op == host_from_gpu) for i in node.inputs]):
            x, y, scalar = node.inputs
            return [host_from_gpu(gpu_dot22scalar(gpu_from_host(x), gpu_from_host(y),tensor.blas._as_scalar(scalar)))]
    return False

@register_opt()
@local_optimizer([])
def local_gpu_gemm(node):
    """
    work for inplace and not inplace gemm

    gpu_from_host(gemm) -> gpu_gemm(gpu_from_host)

    gemm(host_from_gpu) -> host_from_gpu(gpu_gemm)
    """
    gemms = {tensor.blas.gemm_inplace: gpu_gemm_inplace,
            tensor.blas.gemm_no_inplace: gpu_gemm_no_inplace}
    if node.op == gpu_from_host:
        host_input = node.inputs[0]
        if host_input.owner and host_input.owner.op in gemms:
            op = host_input.owner.op
            z, a, x, y, b = host_input.owner.inputs
<<<<<<< HEAD
            return [gpu_gemm_inplace(gpu_from_host(z), a, gpu_from_host(x), gpu_from_host(y), b)]
        elif host_input.owner and host_input.owner.op == tensor.blas.gemm_no_inplace:
            z, a, x, y, b = host_input.owner.inputs
            return [gpu_gemm_no_inplace(gpu_from_host(z), a, gpu_from_host(x), gpu_from_host(y), b)]
    elif node.op == tensor.blas.gemm_inplace:
        z, a, x, y, b = node.inputs
        x_on_gpu = (x.owner and x.owner.op == host_from_gpu)
        y_on_gpu = (y.owner and y.owner.op == host_from_gpu)
        z_on_gpu = (z.owner and z.owner.op == host_from_gpu)
        if x_on_gpu or y_on_gpu or z_on_gpu:
            return [host_from_gpu(gpu_gemm_inplace(gpu_from_host(z), a, gpu_from_host(x), gpu_from_host(y), b))]
    elif node.op == tensor.blas.gemm_no_inplace:
=======
            return [gemms[op](gpu_from_host(z), a, gpu_from_host(x), gpu_from_host(y), b)]
    if node.op in gemms:
>>>>>>> 02c3d8c3
        z, a, x, y, b = node.inputs
        x_on_gpu = (x.owner and x.owner.op == host_from_gpu)
        y_on_gpu = (y.owner and y.owner.op == host_from_gpu)
        z_on_gpu = (z.owner and z.owner.op == host_from_gpu)
        if x_on_gpu or y_on_gpu or z_on_gpu:
<<<<<<< HEAD
            return [host_from_gpu(gpu_gemm_no_inplace(gpu_from_host(z), a, gpu_from_host(x), gpu_from_host(y), b))]
=======
            return [host_from_gpu(gemms[node.op](gpu_from_host(z), a, gpu_from_host(x), gpu_from_host(y), b))]
>>>>>>> 02c3d8c3
    return False

@register_opt()
@local_optimizer([])
def local_gpu_sum(node):
    if isinstance(node.op, tensor.elemwise.CAReduce):
        if node.op.scalar_op == scal.add:
            x, = node.inputs
            if x.owner and x.owner.op == host_from_gpu:
                if node.op.axis is None:
                    reduce_mask = [1] * x.type.ndim
                else:
                    reduce_mask = [0] * x.type.ndim
                    for a in node.op.axis:
                        assert reduce_mask[a] == 0
                        reduce_mask[a] = 1
                gsum=GpuSum(reduce_mask)
                pattern=(''.join(str(i) for i in reduce_mask))
                if hasattr(gsum, 'c_code_reduce_%s'%pattern):
                    rval = host_from_gpu(gsum(gpu_from_host(x)))
                    if rval.type == node.outputs[0].type:
                        return [rval]
                    else:
                        print >> sys.stderr, "WARNING: local_gpu_sum got type wrong"
                        return None
                else:

                    # Try to make a simpler pattern based on reshaping
                    # The principle is that if two adjacent dimensions have the same value in
                    # the reduce_mask, then we can reshape to make them a single dimension, do
                    # the sum, and then reshape to get them back.

                    shape_of = node.env.shape_feature.shape_of

                    x_shape = shape_of[x]

                    new_in_shp = [x_shape[0]]
                    new_mask = [reduce_mask[0]]
                    for i in range(1, x.type.ndim):
                        if reduce_mask[i] == reduce_mask[i-1]:
                            new_in_shp[-1] *= x_shape[i]
                        else:
                            new_mask.append(reduce_mask[i])
                            new_in_shp.append(x_shape[i])

                    pattern=(''.join(str(i) for i in new_mask))
                    new_gsum = GpuSum(new_mask)
                    if hasattr(new_gsum, 'c_code_reduce_%s'%pattern):
                        reshaped_x = x.reshape(tensor.stack(*new_in_shp))
                        sum_reshaped_x = host_from_gpu(new_gsum(gpu_from_host(reshaped_x)))
                        unreshaped_sum = sum_reshaped_x.reshape(tensor.stack(*shape_of[node.outputs[0]]))
                        if unreshaped_sum.type == node.outputs[0].type:
                            return [unreshaped_sum]
                        else:
                            print >> sys.stderr, "WARNING: local_gpu_sum got type wrong"
                            return None

                        raise Exception("GpuSum don't have implemented the pattern",pattern)
    return False

@register_opt()
@local_optimizer([])
def local_gpu_reshape(node):
    if node.op == gpu_from_host:
        host_input = node.inputs[0]
        if host_input.owner and isinstance(host_input.owner.op, tensor.Reshape):
            rshp = host_input.owner.op
            x, shp = host_input.owner.inputs
            return [GpuReshape(rshp.ndim)(gpu_from_host(x), shp)]
    if isinstance(node.op, tensor.Reshape):
        x, shp = node.inputs
        if x.owner and x.owner.op == host_from_gpu:
            gpu_x, = x.owner.inputs
            return [host_from_gpu(GpuReshape(node.op.ndim)(gpu_x, shp))]
    return False

@register_opt()
@local_optimizer([])
def local_gpu_flatten(node):
    if node.op == gpu_from_host:
        host_input = node.inputs[0]
        if host_input.owner and isinstance(host_input.owner.op, tensor.Flatten):
            outdim = host_input.owner.op.outdim
            return [GpuFlatten(outdim)(gpu_from_host(host_input.owner.inputs[0]))]
    if isinstance(node.op, tensor.Flatten):
        x, = node.inputs
        outdim = node.op.outdim
        if x.owner and x.owner.op == host_from_gpu:
            gpu_x, = x.owner.inputs
            return [host_from_gpu(GpuFlatten(outdim)(gpu_x))]
    return False

@register_opt()
@local_optimizer([])
def local_gpu_subtensor(node):
    if node.op == gpu_from_host:
        host_input = node.inputs[0]
        if host_input.owner and isinstance(host_input.owner.op, tensor.Subtensor):
            subt = host_input.owner.op
            x = host_input.owner.inputs[0]
            coords = host_input.owner.inputs[1:]
            return [GpuSubtensor(subt.idx_list)(gpu_from_host(x), *coords)]
    if isinstance(node.op, tensor.Subtensor):
        x  = node.inputs[0]
        coords = node.inputs[1:]
        if x.owner and x.owner.op == host_from_gpu:
            gpu_x, = x.owner.inputs
            return [host_from_gpu(GpuSubtensor(node.op.idx_list)(gpu_x, *coords))]
    return False

@register_opt()
@local_optimizer([])
def local_gpu_incsubtensor(node):
    if node.op == gpu_from_host:
        host_output = node.inputs[0]
        if host_output.owner and type(host_output.owner.op) == tensor.IncSubtensor:
            incsubt = host_output.owner.op
            x, y = host_output.owner.inputs[0:2]
            coords = host_output.owner.inputs[2:]
            return [GpuIncSubtensor(incsubt.idx_list, inplace=incsubt.inplace)(
                gpu_from_host(x),
                gpu_from_host(y),
                *coords)]
    if type(node.op) == tensor.IncSubtensor:
        x, y = node.inputs[0:2]
        assert isinstance(x.type, tensor.TensorType)
        assert isinstance(y.type, tensor.TensorType)
        coords = node.inputs[2:]
        go_gpu = False
        if x.owner and x.owner.op == host_from_gpu:
            go_gpu = True
            gpu_x, = x.owner.inputs
        else:
            gpu_x = gpu_from_host(x)
        if y.owner and y.owner.op == host_from_gpu:
            go_gpu = True
            gpu_y, = y.owner.inputs
        else:
            gpu_y = gpu_from_host(y)
        if go_gpu:
            return [host_from_gpu(GpuIncSubtensor(
                node.op.idx_list, inplace=node.op.inplace)(
                    gpu_x, gpu_y, *coords))]
    return False

@register_opt()
@local_optimizer([])
def local_gpu_shape(node):
    if isinstance(node.op, tensor.Shape):
        x, = node.inputs
        if x.owner and x.owner.op == host_from_gpu:
            gpu_x, = x.owner.inputs
            return [gpu_shape(gpu_x)]
    return False

@register_opt()
@local_optimizer([])
def local_gpu_rebroadcast(node):
    '''rebroadcast(host_from_gpu(x)) -> host_from_gpu(rebroadcast(x))'''
    if isinstance(node.op, tensor.Rebroadcast):
        x, = node.inputs
        if (x.owner and x.owner.op == host_from_gpu):
            gpu_x = x.owner.inputs[0]
            return [host_from_gpu(node.op(gpu_x))]

def cast(x, dtype):
    stype = scal.Scalar(dtype)
    cast_op = theano.tensor.Elemwise(scal.Identity(scal.specific_out(stype)))
    return cast_op(x)

import theano.tensor.nnet
@register_opt()
@local_optimizer([])
def local_gpu_crossentorpy_softmax_argmax_1hot_with_bias(node):
    if isinstance(node.op, tensor.nnet.CrossentropySoftmaxArgmax1HotWithBias):
        x,b,y = node.inputs
        if x.owner and x.owner.op == host_from_gpu:
            gpu_x, = x.owner.inputs
            # if y is a cast to integers, we can go to the underlying thing if we want, 
            # since this gpu op will cast to integers internally anyway
            int_cast_ops = (
                    tensor.basic._convert_to_int32,
                    tensor.basic._convert_to_int8,
                    tensor.basic._convert_to_int16,
                    tensor.basic._convert_to_int64,
                    )
            while y.owner and y.owner.op in int_cast_ops:
                y = y.owner.inputs[0]
            gpu_nll, gpu_sm, gpu_am = GpuCrossentropySoftmaxArgmax1HotWithBias()(
                gpu_x,
                gpu_from_host(b),
                gpu_from_host(cast(y, 'float32')))
            am_dtype = node.outputs[2].type.dtype
            return [host_from_gpu(gpu_nll), 
                    host_from_gpu(gpu_sm), 
                    cast(host_from_gpu(gpu_am), am_dtype)]
    return False

@register_opt()
@local_optimizer([])
def local_gpu_crossentorpy_softmax_1hot_with_bias_dx(node):
    if isinstance(node.op, tensor.nnet.CrossentropySoftmax1HotWithBiasDx):
        dnll,sm,yidx = node.inputs
        if sm.owner and sm.owner.op == host_from_gpu:
            gpu_sm, = sm.owner.inputs
            gpu_dx = GpuCrossentropySoftmax1HotWithBiasDx()(
                gpu_from_host(dnll),
                gpu_sm,
                gpu_from_host(cast(yidx, 'float32')))
            return [host_from_gpu(gpu_dx)]
    return False

@register_opt()
@local_optimizer([])
def local_gpu_softmax(node):
    if isinstance(node.op, tensor.nnet.Softmax):
        x, = node.inputs
        if x.owner and x.owner.op == host_from_gpu:
            gpu_x, = x.owner.inputs
            gpu_sm = GpuSoftmax()(gpu_x)
            return [host_from_gpu(gpu_sm)]
    return False

@register_opt()
@local_optimizer([])
def local_gpu_softmax_with_bias(node):
    if isinstance(node.op, tensor.nnet.SoftmaxWithBias):
        x, b = node.inputs
        x_on_gpu = x.owner and x.owner.op == host_from_gpu
        b_on_gpu = b.owner and b.owner.op == host_from_gpu
        if x_on_gpu or b_on_gpu:
            gpu_sm = GpuSoftmaxWithBias()(gpu_from_host(x), gpu_from_host(b))
            return [host_from_gpu(gpu_sm)]
    return False

#### Convolution, maxpooling
from theano.tensor.nnet import conv
@register_opt()
@local_optimizer([])
def local_gpu_conv(node):
    """
    gpu_from_host(conv) -> gpu_conv(gpu_from_host)

    conv(host_from_gpu) -> host_from_gpu(gpu_conv)
    """
    def GpuConvOp_from_ConvOp(op):
        logical_img_hw=None
        if op.imshp_logical is not None:
            logical_img_hw=op.imshp_logical[1:3]
        ret = GpuConv(border_mode=op.out_mode,
                    subsample=(op.dx, op.dy),
                    logical_img_hw=logical_img_hw,
                    logical_kern_hw=op.kshp_logical,
                    logical_kern_align_top=op.kshp_logical_top_aligned,
                    kshp=op.kshp,
                    version=op.version,
                    verbose=op.verbose
                    )
        #HACK to print the number of MFlops in the profiler output.
        if hasattr(op,'flops'):
            ret.flops=op.flops
        return ret

    if node.op == gpu_from_host:
        #gpu_from_host(conv) -> gpu_conv(gpu_from_host)
        host_input = node.inputs[0]
        if host_input.owner and isinstance(host_input.owner.op, conv.ConvOp):
            gpu_conv = GpuConvOp_from_ConvOp(host_input.owner.op)
            img, kern = host_input.owner.inputs
            return [gpu_conv(gpu_from_host(img), gpu_from_host(kern))]

    if isinstance(node.op, conv.ConvOp):
        #conv(host_from_gpu) -> host_from_gpu(gpu_conv)
        img, kern = node.inputs
        img_on_gpu = (img.owner and img.owner.op == host_from_gpu)
        kern_on_gpu = (kern.owner and kern.owner.op == host_from_gpu)
        if img_on_gpu or kern_on_gpu:
            gpu_conv = GpuConvOp_from_ConvOp(node.op)
            return [host_from_gpu(gpu_conv(gpu_from_host(img), gpu_from_host(kern)))]

import theano.tensor.signal.downsample as downsample
@register_opt()
@local_optimizer([])
def local_gpu_downsample_factor_max(node):
    if isinstance(node.op, downsample.DownsampleFactorMax):
        x, = node.inputs
        if (x.owner and x.owner.op == host_from_gpu):
            gpu_ds = GpuDownsampleFactorMax(node.op.ds, node.op.ignore_border)
            return [host_from_gpu(gpu_ds(x.owner.inputs[0]))]

@register_opt()
@local_optimizer([])
def local_gpu_downsample_factor_max_grad(node):
    if isinstance(node.op, downsample.DownsampleFactorMaxGrad):
        x,z,gz = node.inputs
        if (x.owner and x.owner.op == host_from_gpu):
            gpu_ds_grad = GpuDownsampleFactorMaxGrad(node.op.ds, node.op.ignore_border)
            return [host_from_gpu(gpu_ds_grad(x.owner.inputs[0], gpu_from_host(z), gpu_from_host(gz)))]



from theano.sandbox.cuda.basic_ops import gpu_join

@register_opt()
@local_optimizer([])
def local_gpu_join(node):
    """
    Inspired by the opt for convop.

    Very loose notation follows.

    Subgraphs concerned first look like
        [array of HostTensor] -> HostToGpu -> GpuToHost
        -> Join -> HostToGpu -> GpuToHost

    First we apply this Opt:

    join(host_from_gpu) -> host_from_gpu(gpu_join)

    then, as an intermediate result, there should be
    host_from_gpu(gpu_join) -> HostToGpu -> GpuToHost
    this unnecessary GpuToHost -> HostToGpu should be removed
    by other opts, leaving us with
    host_from_gpu(gpu_join)


    For intermediate places in the graph not covered by the first opt, the following could be useful:

    gpu_from_host(join) -> gpu_join(gpu_from_host)

    not implemented yet.

    """
    if isinstance(node.op, tensor.Join):
        # optimizing this case:
        # join(host_from_gpu) -> host_from_gpu(gpu_join)

        # print "OPT: we've got a Join instance"

        axis_and_tensors = node.inputs

        #print "OPT: axis_and_tensors=", axis_and_tensors

        matches = [not t.owner is None and t.owner.op == host_from_gpu for t in axis_and_tensors[1:]]

        #print "OPT: matches =", matches

        # if all input tensors are host_from_gpu'ified
        if numpy.all(matches):
            # the extra gpu_from_host introduced here will
            # be removed by further optimizations
            new_tensors = [gpu_from_host(t) for t in axis_and_tensors[1:]]
            new_a_and_t = [axis_and_tensors[0]]+new_tensors

            replacement_node = host_from_gpu(gpu_join(*new_a_and_t))

            # print "OPT: replacement_node", replacement_node

            return [replacement_node]


<|MERGE_RESOLUTION|>--- conflicted
+++ resolved
@@ -7,12 +7,8 @@
 
 from theano.sandbox.cuda.basic_ops import *
 from theano.sandbox.cuda.type import CudaNdarrayType
-<<<<<<< HEAD
-from theano.sandbox.cuda.blas import gpu_dot22, gpu_dot22scalar, gpu_gemm_inplace, gpu_gemm_no_inplace, GpuConv
-=======
 from theano.sandbox.cuda.blas import (gpu_dot22, gpu_dot22scalar, gpu_gemm_inplace,
         gpu_gemm_no_inplace, GpuConv)
->>>>>>> 02c3d8c3
 from theano.sandbox.cuda.blas import GpuDownsampleFactorMax, GpuDownsampleFactorMaxGrad
 from theano.sandbox.cuda.nnet import (
         GpuCrossentropySoftmaxArgmax1HotWithBias,
@@ -192,8 +188,6 @@
 @local_optimizer([])
 def local_gpu_gemm(node):
     """
-    work for inplace and not inplace gemm
-
     gpu_from_host(gemm) -> gpu_gemm(gpu_from_host)
 
     gemm(host_from_gpu) -> host_from_gpu(gpu_gemm)
@@ -205,33 +199,14 @@
         if host_input.owner and host_input.owner.op in gemms:
             op = host_input.owner.op
             z, a, x, y, b = host_input.owner.inputs
-<<<<<<< HEAD
-            return [gpu_gemm_inplace(gpu_from_host(z), a, gpu_from_host(x), gpu_from_host(y), b)]
-        elif host_input.owner and host_input.owner.op == tensor.blas.gemm_no_inplace:
-            z, a, x, y, b = host_input.owner.inputs
-            return [gpu_gemm_no_inplace(gpu_from_host(z), a, gpu_from_host(x), gpu_from_host(y), b)]
-    elif node.op == tensor.blas.gemm_inplace:
+            return [gemms[op](gpu_from_host(z), a, gpu_from_host(x), gpu_from_host(y), b)]
+    if node.op in gemms:
         z, a, x, y, b = node.inputs
         x_on_gpu = (x.owner and x.owner.op == host_from_gpu)
         y_on_gpu = (y.owner and y.owner.op == host_from_gpu)
         z_on_gpu = (z.owner and z.owner.op == host_from_gpu)
         if x_on_gpu or y_on_gpu or z_on_gpu:
-            return [host_from_gpu(gpu_gemm_inplace(gpu_from_host(z), a, gpu_from_host(x), gpu_from_host(y), b))]
-    elif node.op == tensor.blas.gemm_no_inplace:
-=======
-            return [gemms[op](gpu_from_host(z), a, gpu_from_host(x), gpu_from_host(y), b)]
-    if node.op in gemms:
->>>>>>> 02c3d8c3
-        z, a, x, y, b = node.inputs
-        x_on_gpu = (x.owner and x.owner.op == host_from_gpu)
-        y_on_gpu = (y.owner and y.owner.op == host_from_gpu)
-        z_on_gpu = (z.owner and z.owner.op == host_from_gpu)
-        if x_on_gpu or y_on_gpu or z_on_gpu:
-<<<<<<< HEAD
-            return [host_from_gpu(gpu_gemm_no_inplace(gpu_from_host(z), a, gpu_from_host(x), gpu_from_host(y), b))]
-=======
             return [host_from_gpu(gemms[node.op](gpu_from_host(z), a, gpu_from_host(x), gpu_from_host(y), b))]
->>>>>>> 02c3d8c3
     return False
 
 @register_opt()
