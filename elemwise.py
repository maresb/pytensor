--- conflicted
+++ resolved
@@ -609,13 +609,7 @@
             else:
                 all_code = [("", "")] * nnested + [(task0_decl, "")] + [("", "")] * (len(axis) - 2) + [("", code1), ""]
         else:
-<<<<<<< HEAD
             all_code = [task0_decl + code1]
-        
-=======
-            all_code = [("", "")] * nnested + [(task0_decl, "")] + [("", "")] * (len(axis) - 2) + [("", code1), ""]
-
->>>>>>> ab3f5eaf
         loop = cgen.make_loop([order, range(nnested) + ['x'] * len(axis)], [idtype, odtype], all_code, sub)
         return decl, checks, alloc, loop
 
